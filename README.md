--- conflicted
+++ resolved
@@ -1,16 +1,3 @@
-<<<<<<< HEAD
-# Manus Sandbox
-
-Files were uploaded here: https://gist.github.com/jlia0/db0a9695b3ca7609c9b1a08dcbf872c9
-
-This is slightly decrypted pyarmor output.  I tried not to make guesses but clean up the output of the code.
-
-Review the "dev" branch for AI generated guesses as to code: https://github.com/whit3rabbit/manus-open/tree/dev
-
-Note that the code probably doesn't work but should be interesting for research.
-
-I have includeded a requirements.txt for building a venv.
-=======
 # Manus Reworked
 
 Claude generated files based on: https://gist.github.com/jlia0/db0a9695b3ca7609c9b1a08dcbf872c9
@@ -197,5 +184,4 @@
 
 - **`CHROME_INSTANCE_PATH`**: (Optional) Specifies the path to a Chrome browser instance. If set, the server will use this instance for browser automation. If not set, the server will attempt to manage its own browser instance.
 - **`RUNTIME_API_HOST`**: (Optional) Specifies the host URL for the internal API aggregation platform (used by `data_api.py`). Defaults to `https://api.manus.im`.
-- **`BROWSER_USE_LOGGING_LEVEL`**: (Optional) Specifies the logging level for the `browser_use` library. Defaults to `info`.
->>>>>>> 92ab7377
+- **`BROWSER_USE_LOGGING_LEVEL`**: (Optional) Specifies the logging level for the `browser_use` library. Defaults to `info`.